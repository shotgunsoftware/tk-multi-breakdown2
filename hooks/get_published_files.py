# Copyright (c) 2021 Autodesk, Inc.
#
# CONFIDENTIAL AND PROPRIETARY
#
# This work is provided "AS IS" and subject to the Shotgun Pipeline Toolkit
# Source Code License included in this distribution package. See LICENSE.
# By accessing, using, copying or modifying this work you indicate your
# agreement to the Shotgun Pipeline Toolkit Source Code License. All rights
# not expressly granted therein are reserved by Autodesk, Inc.

import sgtk

HookBaseClass = sgtk.get_hook_baseclass()


class GetPublishedFiles(HookBaseClass):
    """Hook to specify the query to retrieve Published Files for the app."""

    def get_published_files_for_items(self, items, data_retriever=None):
        """
        Make an API request to get all published files for the given file items.

        :param items: a list of :class`FileItem` we want to get published files for.
        :type items: List[FileItem]
        :param data_retreiver: If provided, the api request will be async. The default value
            will execute the api request synchronously.
        :type data_retriever: ShotgunDataRetriever

        :return: If the request is async, then the request task id is returned, else the
            published file data result from the api request.
        :rtype: str | dict
        """

        if not items:
            return {}

        # Build the filters to get all published files for at once for all the file items.
        entities = []
        names = []
        tasks = []
        none_entity = False
        none_task = False
        pf_types = []
        for file_item in items:
<<<<<<< HEAD
=======
            # Required published file fields are name and published file type. There will be
            # an api error if these are not set.
>>>>>>> f2fbc80f
            names.append(file_item.sg_data["name"])
            pf_types.append(file_item.sg_data["published_file_type"])

            # Optional fields are linked entity and task.
            entity = file_item.sg_data["entity"]
            if entity:
                entities.append(entity)
            else:
                none_entity = True

            task = file_item.sg_data["task"]
            if task:
                tasks.append(task)
            else:
                none_task = True

        # Build the entity filters
        entity_filters = []
        if entities:
            entity_filters.append(["entity", "in", entities])
        if none_entity:
            entity_filters.append(["entity", "is", None])

        # Build the task filters
        task_filters = []
        if tasks:
            task_filters.append(["task", "in", tasks])
        if none_task:
            task_filters.append(["task", "is", None])

        # Published files will be found by their entity, name, task and published file type.
        filters = [
            ["name", "in", names],
            ["published_file_type", "in", pf_types],
            {
                "filter_operator": "any",
                "filters": entity_filters,
            },
            {
                "filter_operator": "any",
                "filters": task_filters,
            },
        ]

        # Get the query fields. This assumes all file items in the list have the same fields.
        fields = list(items[0].sg_data.keys()) + ["version_number", "path"]
        order = [{"field_name": "version_number", "direction": "desc"}]

        if data_retriever:
            # Execute async and return the background task id.
            return data_retriever.execute_find(
                "PublishedFile",
                filters=filters,
                fields=fields,
                order=order,
            )

        # No data retriever, execute synchronously and return the published file data result.
        return self.sgtk.shotgun.find(
            "PublishedFile",
            filters=filters,
            fields=fields,
            order=order,
        )

    def get_latest_published_file(self, item, data_retriever=None, **kwargs):
        """
        Query ShotGrid to get the latest published file for the given item.

        :param item: :class`FileItem` object we want to get the latest published file for
        :type item: :class`FileItem`
        :param data_retreiver: If provided, the api request will be async. The default value
            will execute the api request synchronously.
        :type data_retriever: ShotgunDataRetriever

        :return: If the request is async, then the request task id is returned, else the
            published file data result from the api request.
        :rtype: str | dict
        """

        filters = [
            ["entity", "is", item.sg_data["entity"]],
            ["name", "is", item.sg_data["name"]],
            ["task", "is", item.sg_data["task"]],
            ["published_file_type", "is", item.sg_data["published_file_type"]],
        ]
        fields = list(item.sg_data.keys()) + ["version_number", "path"]
        order = [{"field_name": "version_number", "direction": "desc"}]

        # todo: check if this work with url published files
        # todo: need to check for path comparison?
        if data_retriever:
            result = data_retriever.execute_find_one(
                "PublishedFile",
                filters=filters,
                fields=fields,
                order=order,
            )
        else:
            result = self.sgtk.shotgun.find_one(
                "PublishedFile",
                filters=filters,
                fields=fields,
                order=order,
            )

        return result<|MERGE_RESOLUTION|>--- conflicted
+++ resolved
@@ -42,11 +42,8 @@
         none_task = False
         pf_types = []
         for file_item in items:
-<<<<<<< HEAD
-=======
             # Required published file fields are name and published file type. There will be
             # an api error if these are not set.
->>>>>>> f2fbc80f
             names.append(file_item.sg_data["name"])
             pf_types.append(file_item.sg_data["published_file_type"])
 
