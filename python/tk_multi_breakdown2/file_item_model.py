--- conflicted
+++ resolved
@@ -307,16 +307,9 @@
         else:
             parent_item = parent.internalPointer()
 
-<<<<<<< HEAD
-        # NOTE why does this happen to begin with?
-        if not parent_item:
-            return 0
-
-=======
         assert parent_item
         if not parent_item:
             return -1
->>>>>>> 978c5eb9
         return parent_item.child_count()
 
     def data(self, index, role=QtCore.Qt.DisplayRole):
