# Copyright (c) 2020 Shotgun Software Inc.
#
# CONFIDENTIAL AND PROPRIETARY
#
# This work is provided "AS IS" and subject to the Shotgun Pipeline Toolkit
# Source Code License included in this distribution package. See LICENSE.
# By accessing, using, copying or modifying this work you indicate your
# agreement to the Shotgun Pipeline Toolkit Source Code License. All rights
# not expressly granted therein are reserved by Shotgun Software Inc.

import sgtk

from .utils import get_ui_published_file_fields
from . import constants


shotgun_model = sgtk.platform.import_framework(
    "tk-framework-shotgunutils", "shotgun_model"
)
ShotgunModel = shotgun_model.ShotgunModel


class FileHistoryModel(ShotgunModel):
    """
    This model represents the version history for a file.
    """

    def __init__(self, parent, bg_task_manager):
        """
        Class constructor

        :param parent:          The parent QObject for this instance
        :param bg_task_manager: A BackgroundTaskManager instance that will be used for all background/threaded
                                work that needs undertaking
        """

        ShotgunModel.__init__(self, parent, bg_task_manager=bg_task_manager)

    def load_data(self, sg_data):
        """
        Load the details for the shotgun publish entity described by sg_data.

        :param sg_data: Dictionary describing a publish in shotgun, including all the common
                        publish fields.
        """

        app = sgtk.platform.current_bundle()

<<<<<<< HEAD
        fields = constants.PUBLISHED_FILES_FIELDS + app.get_setting("published_file_fields", [])
=======
        fields = constants.PUBLISHED_FILES_FIELDS + app.get_setting(
            "published_file_fields", []
        )
>>>>>>> da3cb3e4
        fields += get_ui_published_file_fields(app)
        filters = [
            ["project", "is", sg_data["project"]],
            ["name", "is", sg_data["name"]],
            ["task", "is", sg_data["task"]],
            ["entity", "is", sg_data["entity"]],
            ["published_file_type", "is", sg_data["published_file_type"]],
        ]

        ShotgunModel._load_data(
            self,
            entity_type="PublishedFile",
            filters=filters,
            hierarchy=["version_number"],
            fields=fields,
        )

        self._refresh_data()<|MERGE_RESOLUTION|>--- conflicted
+++ resolved
@@ -46,13 +46,9 @@
 
         app = sgtk.platform.current_bundle()
 
-<<<<<<< HEAD
-        fields = constants.PUBLISHED_FILES_FIELDS + app.get_setting("published_file_fields", [])
-=======
         fields = constants.PUBLISHED_FILES_FIELDS + app.get_setting(
             "published_file_fields", []
         )
->>>>>>> da3cb3e4
         fields += get_ui_published_file_fields(app)
         filters = [
             ["project", "is", sg_data["project"]],
