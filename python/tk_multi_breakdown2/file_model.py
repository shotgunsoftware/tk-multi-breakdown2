# Copyright (c) 2020 Shotgun Software Inc.
#
# CONFIDENTIAL AND PROPRIETARY
#
# This work is provided "AS IS" and subject to the Shotgun Pipeline Toolkit
# Source Code License included in this distribution package. See LICENSE.
# By accessing, using, copying or modifying this work you indicate your
# agreement to the Shotgun Pipeline Toolkit Source Code License. All rights
# not expressly granted therein are reserved by Shotgun Software Inc.

import sgtk
from sgtk.platform.qt import QtGui, QtCore

<<<<<<< HEAD
=======
from .utils import get_ui_published_file_fields
>>>>>>> db50376d

shotgun_data = sgtk.platform.import_framework(
    "tk-framework-shotgunutils", "shotgun_data"
)
ShotgunDataRetriever = shotgun_data.ShotgunDataRetriever


class FileModel(QtGui.QStandardItemModel):
    """
    The FileModel maintains a model of all the files found when parsing the current scene. Details of each file are
    contained in a FileItem instance and presented as a single model item.

    File items are grouped into groups defined by the app configuration.
    """

    # additional data roles defined for the model:
    FILE_ITEM_ROLE = QtCore.Qt.UserRole + 32

    # signal emitted once all the files have been processed
    files_processed = QtCore.Signal()

    class GroupModelItem(QtGui.QStandardItem):
        """
        Model item that represents a group in the model.
        """

        def __init__(self, text):
            """
            :param text: String used for the label/display role for this item
            """
            QtGui.QStandardItem.__init__(self, text)

    class FileModelItem(QtGui.QStandardItem):
        """
        Model item that represents a single FileItem in the model.
        """

        def __init__(self, text):
            """
            :param text: String used for the label/display role for this item
            """

            QtGui.QStandardItem.__init__(self, text)

    def __init__(self, parent, bg_task_manager):
        """
        Class constructor

        :param parent:          The parent QObject for this instance
        :param bg_task_manager: A BackgroundTaskManager instance that will be used for all background/threaded
                                work that needs undertaking
        """

        QtGui.QStandardItemModel.__init__(self, parent)

        self._app = sgtk.platform.current_bundle()

        self._group_items = {}
        self._pending_thumbnail_requests = {}
        self._pending_version_requests = {}

        self._manager = self._app.create_breakdown_manager()

        self._bg_task_manager = bg_task_manager
        self._bg_task_manager.task_completed.connect(self._on_background_task_completed)
        self._bg_task_manager.task_failed.connect(self._on_background_task_failed)

        # sg data retriever is used to download thumbnails in the background
        self._sg_data_retriever = ShotgunDataRetriever(bg_task_manager=bg_task_manager)
        self._sg_data_retriever.work_completed.connect(
            self._on_data_retriever_work_completed
        )
        self._sg_data_retriever.work_failure.connect(
            self._on_data_retriever_work_failed
        )

    def destroy(self):
        """
        Called to clean-up and shutdown any internal objects when the model has been finished
        with. Failure to call this may result in instability or unexpected behaviour!
        """

        # clear the model
        self.clear()

        # stop the data retriever
        if self._sg_data_retriever:
            self._sg_data_retriever.stop()
            self._sg_data_retriever.deleteLater()
            self._sg_data_retriever = None

        # shut down the task manager
        if self._bg_task_manager:
            self._bg_task_manager.task_completed.disconnect(
                self._on_background_task_completed
            )
            self._bg_task_manager.task_failed.disconnect(
                self._on_background_task_failed
            )

    def process_files(self):
        """
        Scan the current scene to get all the items we could perform actions on and for each item, build a model item
        and a data structure to represent them.
        """

        # scan the current scene
        extra_fields = get_ui_published_file_fields(self._app)
        file_items = self._manager.scan_scene(extra_fields=extra_fields)

        for file_item in file_items:

            # if the item doesn't have any associated shotgun data, it means that the file is not a Published File so
            # skip it
            if not file_item.sg_data:
                continue

            # group scene object by project
            # todo: use an app setting to be able to group scene object by another Shotgun field
            project = file_item.sg_data["project"]
            if project["id"] not in self._group_items.keys():
                group_item = FileModel.GroupModelItem(project["name"])
                self.invisibleRootItem().appendRow(group_item)
                self._group_items[project["id"]] = group_item
            else:
                group_item = self._group_items[project["id"]]

            file_model_item = FileModel.FileModelItem("")
            file_model_item.setData(file_item, FileModel.FILE_ITEM_ROLE)
            group_item.appendRow(file_model_item)

            # for each item, we need to determine the latest version in order to know if the file is up-to-date or not
            task_id = self._bg_task_manager.add_task(
                self._manager.get_latest_published_file,
                task_kwargs={"item": file_item},
            )
            self._pending_version_requests[task_id] = file_model_item

            # finally, download the file thumbnail
            if file_item.sg_data.get("image"):
                request_id = self._sg_data_retriever.request_thumbnail(
                    file_item.sg_data["image"],
                    file_item.sg_data["type"],
                    file_item.sg_data["id"],
                    "image",
                )
                self._pending_thumbnail_requests[request_id] = file_model_item

        self.files_processed.emit()

    def _on_data_retriever_work_completed(self, uid, request_type, data):
        """
        Slot triggered when the data-retriever has finished doing some work. The data retriever is currently
        just used to download thumbnails for published files so this will be triggered when a new thumbnail
        has been downloaded and loaded from disk.

        :param uid:             The unique id representing a task being executed by the data retriever
        :param request_type:    A string representing the type of request that has been completed
        :param data:            The result from completing the work
        """
        if uid not in self._pending_thumbnail_requests:
            return
        file_model_item = self._pending_thumbnail_requests[uid]
        del self._pending_thumbnail_requests[uid]

        thumb_path = data.get("thumb_path")
        if thumb_path:
            file_model_item.setIcon(QtGui.QPixmap(thumb_path))
            file_model_item.emitDataChanged()

    def _on_data_retriever_work_failed(self, uid, error_msg):
        """
        Slot triggered when the data retriever fails to do some work!

        :param uid:         The unique id representing the task that the data retriever failed on
        :param error_msg:   The error message for the failed task
        """
        if uid in self._pending_thumbnail_requests:
            del self._pending_thumbnail_requests[uid]
        self._app.log_debug(
            "File Model: Failed to find thumbnail for id %s: %s" % (uid, error_msg)
        )

    def _on_background_task_completed(self, uid, group_id, result):
        """
        Slot triggered when the background manager has finished doing some task. The only task we're asking the manager
        to do is to find the latest published file associated to the current item.

        :param uid:      Unique id associated with the task
        :param group_id: The group the task is associated with
        :param result:   The data returned by the task
        """
        if uid not in self._pending_version_requests:
            return
        file_model_item = self._pending_version_requests[uid]
        del self._pending_version_requests[uid]

        file_model_item.emitDataChanged()

    def _on_background_task_failed(self, uid, group_id, msg, stack_trace):
        """
        Slot triggered when the background manager fails to do some task.

        :param uid:         Unique id associated with the task
        :param group_id:    The group the task is associated with
        :param msg:         Short error message
        :param stack_trace: Full error traceback
        """
        if uid in self._pending_version_requests:
            del self._pending_version_requests[uid]
        self._app.log_debug(
            "File Model: Failed to find the latest published file for id %s: %s"
            % (uid, msg)
        )<|MERGE_RESOLUTION|>--- conflicted
+++ resolved
@@ -11,10 +11,7 @@
 import sgtk
 from sgtk.platform.qt import QtGui, QtCore
 
-<<<<<<< HEAD
-=======
 from .utils import get_ui_published_file_fields
->>>>>>> db50376d
 
 shotgun_data = sgtk.platform.import_framework(
     "tk-framework-shotgunutils", "shotgun_data"
