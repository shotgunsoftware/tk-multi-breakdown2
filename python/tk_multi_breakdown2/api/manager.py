# Copyright (c) 2021 Autodesk, Inc.
#
# CONFIDENTIAL AND PROPRIETARY
#
# This work is provided "AS IS" and subject to the Shotgun Pipeline Toolkit
# Source Code License included in this distribution package. See LICENSE.
# By accessing, using, copying or modifying this work you indicate your
# agreement to the Shotgun Pipeline Toolkit Source Code License. All rights
# not expressly granted therein are reserved by Autodesk, Inc.

import sgtk

from .item import FileItem
from .. import constants


class BreakdownManager(object):
    """This class is used for managing and executing file updates."""

    def __init__(self, bundle):
        """Initialize the manager."""

        self._bundle = bundle

    @sgtk.LogManager.log_timing
    def scan_scene(self, execute_in_main_thread=True):
        """
        Scan the current scene to return a list of scene references.

        The return dict value has the following key-values:

            node (str)
                The name of the node which holds the reference.
            type (str)
                The node type.
            path (str)
                The reference file path.
            extra_data (dict)
                Extra data for the reference (optional).

        :param execute_in_main_thread: True will ensure the hook method is executed in the
            main thread, else False will execute in the current thread. Default is True, since
            the scan_scene function will need to execute DCC functionality that likely needs
            to execute in the main thread (e.g. GUI events).
        :type execute_in_main_thread: bool

        :return: A list of scene references.
        :rtype: dict
        """

        if execute_in_main_thread:
            # Ensure that the scan scene operation is executed in the main UI thread. Many
            # apps are sensitive to these types of operations happening in other threads.
            return self._bundle.engine.execute_in_main_thread(
                self._bundle.execute_hook_method, "hook_scene_operations", "scan_scene"
            )

<<<<<<< HEAD
        # perform the scene scanning in the main UI thread - a lot of apps are sensitive to these
        # types of operations happening in other threads.
        scene_objects = self._bundle.engine.execute_in_main_thread(
            self._bundle.execute_hook_method, "hook_scene_operations", "scan_scene"
        )
=======
        # Execute in the current thread
        return self._bundle.execute_hook_method("hook_scene_operations", "scan_scene")
>>>>>>> 20fc3a55

    @sgtk.LogManager.log_timing
    def get_published_files_from_file_paths(
        self, file_paths, extra_fields=None, bg_task_manager=None
    ):
        """
        Query the ShotGrid API to get the published files for the given file paths.

        :param file_paths: A list of file paths to get the published files from.
        :type file_paths: List[str]
        :param extra_fields: A list of ShotGrid fields to append to the ShotGrid query
                             when retreiving the published files.
        :type extra_fields: List[str]
        :param bg_task_manager: (optional) A background task manager to execute the request
            async. If not provided, the request will be executed synchronously.
        :type: BackgroundTaskManager

        :return: The task id for the request is returned if executed async, else the published
            files data is returned if executed synchronosly.
        :rtype: int | dict
        """

        if not file_paths:
            return None if bg_task_manager else {}

        # Get the published file fields to pass to the query
        fields = self.get_published_file_fields()
        if extra_fields is not None:
            fields += extra_fields

        # Option to run this in a background task since this can take some time to execute.
        if bg_task_manager:
            # Execute the request async and return the task id for the operation.
            return bg_task_manager.add_task(
                sgtk.util.find_publish,
                task_args=[self._bundle.sgtk, file_paths],
                task_kwargs={"fields": fields, "only_current_project": False},
            )

        # No background task manager provided, execute the request synchronously and return
        # the published files data immediately.
        return sgtk.util.find_publish(
            self._bundle.sgtk, file_paths, fields=fields, only_current_project=False
        )

    def get_file_items(self, scene_objects, published_files):
        """
        Get the file item objects for the given scene objects.

        Scene objects that do not have a corresponding ShotGrid Published File will be omitted
        from the result (a FileItem will not be created for it).

        The `scene_objects` dict param expects the key-values:

            node (str)
                The name of the node which holds the reference.
            type (str)
                The node type.
            path (str)
                The reference file path.
            extra_data (dict)
                Extra data for the reference (optional).

        :param scene_objects: Objects from the DCC. This value can be the result returned by
            the `scan_scene` method.
        :type scene_objects: dict
        :param published_files: The list of published files corresponding to the
            `scene_objects`. Any scene objects that do not have a matching published will be
            omitted from the result (there will not be a FileItem object created for it). This
            can be the result returned by the `sgtk.util.find_publish` method.
        :type publishehd_files: List[dict]

        :return: A list of FileItem objects representing the scene objects.
        :rtype: List[FileItem]
        """

        file_items = []

        for obj in scene_objects:
            if obj["path"] in published_files:
                file_item = FileItem(obj["node_name"], obj["node_type"], obj["path"])
                file_item.extra_data = obj.get("extra_data")
                file_item.sg_data = published_files[obj["path"]]
                file_items.append(file_item)

        return file_items

    def get_published_file_fields(self):
        """
        Get the fields to pass to the query to retrieve the published files when scanning the
        scene.

        :return: The published file fields.
        :rtype: list<str>
        """

        return constants.PUBLISHED_FILES_FIELDS + self._bundle.get_setting(
            "published_file_fields", []
        )

    def get_latest_published_file(self, item, data_retriever=None):
        """
        Get the latest available published file according to the current item context.

        :param item: :class`FileItem` object we want to get the latest published file
        :type item: FileItem
        :param data_retreiver: If provided, the api request will be async. The default value
            will execute the api request synchronously.
        :type data_retriever: ShotgunDataRetriever

        :return: The latest published file as a ShotGrid entity dictionary if the request was
            synchronous, else the request background task id if the request was async.
        """

        if not item or not item.sg_data:
            return None if data_retriever else {}

        result = self._bundle.execute_hook_method(
            "hook_get_published_files",
            "get_latest_published_file",
            item=item,
            data_retriever=data_retriever,
        )

        # Only set the latest published file data if the result was immediately returned.
        if data_retriever is None:
            item.latest_published_file = result

        return result

    def get_published_files_for_items(self, items, data_retriever=None):
        """
        Get all published files for the given items.

        The published files returned may then be parsed to determine the latest published
        file for each item.

        :param items: the list of :class`FileItem` we want to get published files for.
        :type items: List[FileItem]
        :param data_retreiver: If provided, the api request will be async. The default value
            will execute the api request synchronously.
        :type data_retriever: ShotgunDataRetriever

        :return: If the request is async, then the request task id is returned, else the
            published file data result from the api request.
        :rtype: str | dict
        """

        if not items:
            return None if data_retriever else {}

        return self._bundle.execute_hook_method(
            "hook_get_published_files",
            "get_published_files_for_items",
            items=items,
            data_retriever=data_retriever,
        )

    def get_published_file_history(self, item, extra_fields=None):
        """
        Get the published history for the selected item. It will gather all the published files with the same context
        than the current item (project, name, task, ...)

        :param extra_fields: A list of ShotGrid fields to append to the ShotGrid query fields.
        :param item: :class`FileItem` object we want to get the published file history
        :param extra_fields: A list of ShotGrid fields to append to the ShotGrid query
                             for published files.

        :returns: A list of ShotGrid published file dictionary
        """

        if not item.sg_data:
            return []

        fields = constants.PUBLISHED_FILES_FIELDS + self._bundle.get_setting(
            "published_file_fields", []
        )
        if extra_fields is not None:
            fields += extra_fields

        filters = [
            ["project", "is", item.sg_data["project"]],
            ["name", "is", item.sg_data["name"]],
            ["task", "is", item.sg_data["task"]],
            ["entity", "is", item.sg_data["entity"]],
            ["published_file_type", "is", item.sg_data["published_file_type"]],
        ]

        pfs = self._bundle.shotgun.find(
            "PublishedFile",
            filters=filters,
            fields=fields,
            order=[{"direction": "desc", "field_name": "version_number"}],
        )

        if pfs:
            item.latest_published_file = pfs[0]
            return pfs

        # Return empty list indicating no publish file history was found.
        return []

    def update_to_latest_version(self, item):
        """
        Update the item to its latest version.

        :param item: Item to update
        :type item: FileItem

        :return: True if the item requires the data model to update, else False will not
            trigger a model update.
        :rtype: bool
        """

        if not item.latest_published_file:
            return False

        return self.update_to_specific_version(item, item.latest_published_file)

    def update_to_specific_version(self, item, sg_data):
        """
        Update the item to a specific version.

        :param item: Item to update
        :type item: FileItem
        :param sg_data: Dictionary of ShotGrid data representing the published file we want to update the item to
        :type sg_data: dict

        :return: True if the item requires the data model to update, else False will not
            trigger a model update.
        :rtype: bool
        """

        if not sg_data or not sg_data.get("path", {}).get("local_path", None):
            return False

        item_dict = item.to_dict()
        item_dict["path"] = sg_data["path"]["local_path"]
        if item_dict["extra_data"] is None:
            item_dict["extra_data"] = {"old_path": item.path}
        else:
            item_dict["extra_data"]["old_path"] = item.path

        do_update = self._bundle.execute_hook_method(
            "hook_scene_operations",
            "update",
            item=item_dict,
        )
        if do_update is None:
            # Default to True if the hook return value was not explictly set
            do_update = True

        if do_update:
            # Only update the file item if specified. Updating the item will affect the data
            # model directly
            item.sg_data = sg_data
            item.path = item_dict["path"]
            item.extra_data = item_dict["extra_data"]

        return do_update<|MERGE_RESOLUTION|>--- conflicted
+++ resolved
@@ -55,16 +55,8 @@
                 self._bundle.execute_hook_method, "hook_scene_operations", "scan_scene"
             )
 
-<<<<<<< HEAD
-        # perform the scene scanning in the main UI thread - a lot of apps are sensitive to these
-        # types of operations happening in other threads.
-        scene_objects = self._bundle.engine.execute_in_main_thread(
-            self._bundle.execute_hook_method, "hook_scene_operations", "scan_scene"
-        )
-=======
         # Execute in the current thread
         return self._bundle.execute_hook_method("hook_scene_operations", "scan_scene")
->>>>>>> 20fc3a55
 
     @sgtk.LogManager.log_timing
     def get_published_files_from_file_paths(
