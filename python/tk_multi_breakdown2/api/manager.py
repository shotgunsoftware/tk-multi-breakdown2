--- conflicted
+++ resolved
@@ -9,7 +9,6 @@
 # not expressly granted therein are reserved by Shotgun Software Inc.
 
 import sgtk
-
 
 from .item import FileItem
 from .. import constants
@@ -31,16 +30,13 @@
         """
         Scan the current scene to return a list of object we could perform actions on.
 
-<<<<<<< HEAD
-        :param extra_fields: A list of PublishedFile fields we want to return when scanning the scene
-=======
         :param extra_fields: A list of Shotgun fields to append to the Shotgun query
                              for published files.
->>>>>>> a941279e
         :return: A list of :class`FileItem` objects containing the file data.
         """
 
         file_items = []
+
         # todo: see if we need to execute this action in the main thread using engine.execute_in_main_thread()
         scene_objects = self._bundle.execute_hook_method(
             "hook_scene_operations", "scan_scene"
@@ -49,17 +45,11 @@
         # only keep the files corresponding to Shotgun Published Files. As some files can come from other projects, we
         # cannot rely on templates so we have to query SG instead
         file_paths = [o["path"] for o in scene_objects]
-<<<<<<< HEAD
+
         fields = constants.PUBLISHED_FILES_FIELDS + self._bundle.get_setting("published_file_fields", [])
         if extra_fields is not None:
             fields += extra_fields
-=======
 
-        fields = get_published_file_fields(self._bundle)
-        if extra_fields:
-            fields.extend(extra_fields)
-
->>>>>>> a941279e
         published_files = sgtk.util.find_publish(
             self._bundle.sgtk, file_paths, fields=fields, only_current_project=False
         )
@@ -97,29 +87,19 @@
         than the current item (project, name, task, ...)
 
         :param item: :class`FileItem` object we want to get the published file history
-<<<<<<< HEAD
-        :param extra_fields: List of PublishedFile fields we want to return when getting published file history
-=======
         :param extra_fields: A list of Shotgun fields to append to the Shotgun query
                              for published files.
 
->>>>>>> a941279e
         :returns: A list of Shotgun published file dictionary
         """
 
         if not item.sg_data:
             return []
 
-<<<<<<< HEAD
         fields = constants.PUBLISHED_FILES_FIELDS + self._bundle.get_setting("published_file_fields", [])
         if extra_fields is not None:
             fields += extra_fields
-=======
-        fields = get_published_file_fields(self._bundle)
-        if extra_fields:
-            fields.extend(extra_fields)
 
->>>>>>> a941279e
         filters = [
             ["project", "is", item.sg_data["project"]],
             ["name", "is", item.sg_data["name"]],
