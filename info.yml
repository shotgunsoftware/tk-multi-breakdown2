--- conflicted
+++ resolved
@@ -55,14 +55,9 @@
 
     published_file_filters:
         type: list
-<<<<<<< HEAD
-        description: List of Published File filters to apply when querying ShotGrid for
-                     published files for the items found in the scene.
-=======
         description: List of filters that will be applied when querying ShotGrid for Published Files based on
                      the items found in the scene. To show Published Files without a Task, remove the default
                      filter to exclude Published Files that do not have a Task, and similarly for Link entity.
->>>>>>> f2fbc80f
         values:
             type: shotgun_filter
         allows_empty: True
